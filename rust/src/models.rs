//! Convenient instantiations MTHashLeaf

pub mod digest {
    //! Implementations necessary for Digest-based instantiations

    use std::convert::TryInto;

    use crate::merkle_tree::MTHashLeaf;
    use crate::stm::MTValue;
    use ark_ec::PairingEngine;
<<<<<<< HEAD
    use ark_ff::{FromBytes, ToBytes};
    use ark_std::io::{Read, Write};
    use sha3::Digest;
=======
    use ark_ff::ToBytes;
    use ark_std::io::Write;
    use blake2::Digest;
>>>>>>> 8f27f816

    /// An internal wrapper that allows us to define traits
    #[derive(Debug, Clone, PartialEq, Eq, Hash)]
    pub struct DigestHash(pub(crate) Vec<u8>);

    impl<T: ark_ff::ToBytes, D: Digest> MTHashLeaf<T> for D {
        type F = DigestHash;

        fn new() -> Self {
            Self::new()
        }

        fn inject(&mut self, v: &T) -> Self::F {
            DigestHash(ark_ff::to_bytes!(v).unwrap())
        }

        fn zero() -> Self::F {
            DigestHash(vec![0])
        }

        fn as_bytes(h: &Self::F) -> Vec<u8> {
            h.0.to_vec()
        }

        fn hash_children(&mut self, left: &Self::F, right: &Self::F) -> Self::F {
            let input: &[u8] = &[&left.0[..], &right.0[..]].concat();

            DigestHash(D::digest(input)[..].to_vec())
        }
    }

    impl ToBytes for DigestHash {
        fn write<W: Write>(&self, mut writer: W) -> std::io::Result<()> {
            let n: u64 = self.0.len().try_into().unwrap();
            n.write(&mut writer)?;
            for b in &self.0 {
                b.write(&mut writer)?;
            }

            Ok(())
        }
    }

    impl FromBytes for DigestHash {
        fn read<R: Read>(mut reader: R) -> std::io::Result<Self> {
            let n = u64::read(&mut reader)?;
            let mut bytes = Vec::with_capacity(n as usize);
            for i in 0..n {
                let b = u8::read(&mut reader)?;
                bytes.push(b);
            }

            Ok(DigestHash(bytes))
        }
    }

    impl<PE: PairingEngine> ToBytes for MTValue<PE> {
        fn write<W: Write>(&self, mut writer: W) -> std::result::Result<(), std::io::Error> {
            self.0 .0.write(&mut writer)?;
            self.1.write(&mut writer)
        }
    }
}<|MERGE_RESOLUTION|>--- conflicted
+++ resolved
@@ -8,17 +8,12 @@
     use crate::merkle_tree::MTHashLeaf;
     use crate::stm::MTValue;
     use ark_ec::PairingEngine;
-<<<<<<< HEAD
-    use ark_ff::{FromBytes, ToBytes};
-    use ark_std::io::{Read, Write};
-    use sha3::Digest;
-=======
-    use ark_ff::ToBytes;
-    use ark_std::io::Write;
+    use ark_ff::{FromBytes,ToBytes};
+    use ark_std::io::{Read,Write};
     use blake2::Digest;
->>>>>>> 8f27f816
 
-    /// An internal wrapper that allows us to define traits
+    /// A newtype that allows us to implement traits
+    /// like ToBytes, FromBytes
     #[derive(Debug, Clone, PartialEq, Eq, Hash)]
     pub struct DigestHash(pub(crate) Vec<u8>);
 
