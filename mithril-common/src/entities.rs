--- conflicted
+++ resolved
@@ -443,7 +443,8 @@
 
 impl PartialEq<ProtocolParameters> for ProtocolParameters {
     fn eq(&self, other: &ProtocolParameters) -> bool {
-        self.k == other.k && self.m == other.m && self.phi_f_fixed() == other.phi_f_fixed()
+        self.k 
+        other.k && self.m == other.m && self.phi_f_fixed() == other.phi_f_fixed()
     }
 }
 
@@ -715,15 +716,7 @@
         let message = setup_message();
         let signers = setup_signers(1);
         let (party_id, _, _, signer, _) = signers.first().unwrap();
-<<<<<<< HEAD
-        let protocol_sigs = signer.sign(message.as_bytes()).unwrap();
-=======
-        let protocol_sigs = (1..30)
-            .into_iter()
-            .filter_map(|i| signer.sign(message.compute_hash().as_bytes(), i))
-            .collect::<Vec<_>>();
-        assert!(!protocol_sigs.is_empty());
->>>>>>> 50cafcf7
+        let protocol_sigs = signer.sign(message.compute_hash().as_bytes()).unwrap();
 
         let signature = SingleSignatures::new(
             party_id.to_owned(),
